%% The contents of this file are subject to the Mozilla Public License
%% Version 1.1 (the "License"); you may not use this file except in
%% compliance with the License. You may obtain a copy of the License
%% at http://www.mozilla.org/MPL/
%%
%% Software distributed under the License is distributed on an "AS IS"
%% basis, WITHOUT WARRANTY OF ANY KIND, either express or implied. See
%% the License for the specific language governing rights and
%% limitations under the License.
%%
%% The Original Code is RabbitMQ.
%%
%% The Initial Developer of the Original Code is VMware, Inc.
%% Copyright (c) 2007-2013 VMware, Inc.  All rights reserved.
%%

-module(rabbit_node_monitor).

-behaviour(gen_server).

-export([start_link/0]).
-export([running_nodes_filename/0,
         cluster_status_filename/0, prepare_cluster_status_files/0,
         write_cluster_status/1, read_cluster_status/0,
         update_cluster_status/0, reset_cluster_status/0]).
-export([notify_node_up/0, notify_joined_cluster/0, notify_left_cluster/1]).
-export([partitions/0, subscribe/1]).

%% gen_server callbacks
-export([init/1, handle_call/3, handle_cast/2, handle_info/2, terminate/2,
         code_change/3]).

-define(SERVER, ?MODULE).
-define(RABBIT_UP_RPC_TIMEOUT, 2000).

-record(state, {monitors, partitions, subscribers}).

%%----------------------------------------------------------------------------

-ifdef(use_specs).

-spec(start_link/0 :: () -> rabbit_types:ok_pid_or_error()).

-spec(running_nodes_filename/0 :: () -> string()).
-spec(cluster_status_filename/0 :: () -> string()).
-spec(prepare_cluster_status_files/0 :: () -> 'ok').
-spec(write_cluster_status/1 :: (rabbit_mnesia:cluster_status()) -> 'ok').
-spec(read_cluster_status/0 :: () -> rabbit_mnesia:cluster_status()).
-spec(update_cluster_status/0 :: () -> 'ok').
-spec(reset_cluster_status/0 :: () -> 'ok').

-spec(notify_node_up/0 :: () -> 'ok').
-spec(notify_joined_cluster/0 :: () -> 'ok').
-spec(notify_left_cluster/1 :: (node()) -> 'ok').

<<<<<<< HEAD
-spec(partitions/0 :: () -> {node(), [{atom(), node()}]}).
-spec(subscribe/1 :: (pid()) -> 'ok').
=======
-spec(partitions/0 :: () -> {node(), [node()]}).
>>>>>>> f947bb17

-endif.

%%----------------------------------------------------------------------------
%% Start
%%----------------------------------------------------------------------------

start_link() -> gen_server:start_link({local, ?SERVER}, ?MODULE, [], []).

%%----------------------------------------------------------------------------
%% Cluster file operations
%%----------------------------------------------------------------------------

%% The cluster file information is kept in two files.  The "cluster
%% status file" contains all the clustered nodes and the disc nodes.
%% The "running nodes file" contains the currently running nodes or
%% the running nodes at shutdown when the node is down.
%%
%% We strive to keep the files up to date and we rely on this
%% assumption in various situations. Obviously when mnesia is offline
%% the information we have will be outdated, but it cannot be
%% otherwise.

running_nodes_filename() ->
    filename:join(rabbit_mnesia:dir(), "nodes_running_at_shutdown").

cluster_status_filename() ->
    rabbit_mnesia:dir() ++ "/cluster_nodes.config".

prepare_cluster_status_files() ->
    rabbit_mnesia:ensure_mnesia_dir(),
    Corrupt = fun(F) -> throw({error, corrupt_cluster_status_files, F}) end,
    RunningNodes1 = case try_read_file(running_nodes_filename()) of
                        {ok, [Nodes]} when is_list(Nodes) -> Nodes;
                        {ok, Other}                       -> Corrupt(Other);
                        {error, enoent}                   -> []
                    end,
    ThisNode = [node()],
    %% The running nodes file might contain a set or a list, in case
    %% of the legacy file
    RunningNodes2 = lists:usort(ThisNode ++ RunningNodes1),
    {AllNodes1, WantDiscNode} =
        case try_read_file(cluster_status_filename()) of
            {ok, [{AllNodes, DiscNodes0}]} ->
                {AllNodes, lists:member(node(), DiscNodes0)};
            {ok, [AllNodes0]} when is_list(AllNodes0) ->
                {legacy_cluster_nodes(AllNodes0),
                 legacy_should_be_disc_node(AllNodes0)};
            {ok, Files} ->
                Corrupt(Files);
            {error, enoent} ->
                {legacy_cluster_nodes([]), true}
        end,
    AllNodes2 = lists:usort(AllNodes1 ++ RunningNodes2),
    DiscNodes = case WantDiscNode of
                    true  -> ThisNode;
                    false -> []
                end,
    ok = write_cluster_status({AllNodes2, DiscNodes, RunningNodes2}).

write_cluster_status({All, Disc, Running}) ->
    ClusterStatusFN = cluster_status_filename(),
    Res = case rabbit_file:write_term_file(ClusterStatusFN, [{All, Disc}]) of
              ok ->
                  RunningNodesFN = running_nodes_filename(),
                  {RunningNodesFN,
                   rabbit_file:write_term_file(RunningNodesFN, [Running])};
              E1 = {error, _} ->
                  {ClusterStatusFN, E1}
          end,
    case Res of
        {_, ok}           -> ok;
        {FN, {error, E2}} -> throw({error, {could_not_write_file, FN, E2}})
    end.

read_cluster_status() ->
    case {try_read_file(cluster_status_filename()),
          try_read_file(running_nodes_filename())} of
        {{ok, [{All, Disc}]}, {ok, [Running]}} when is_list(Running) ->
            {All, Disc, Running};
        {Stat, Run} ->
            throw({error, {corrupt_or_missing_cluster_files, Stat, Run}})
    end.

update_cluster_status() ->
    {ok, Status} = rabbit_mnesia:cluster_status_from_mnesia(),
    write_cluster_status(Status).

reset_cluster_status() ->
    write_cluster_status({[node()], [node()], [node()]}).

%%----------------------------------------------------------------------------
%% Cluster notifications
%%----------------------------------------------------------------------------

notify_node_up() ->
    Nodes = rabbit_mnesia:cluster_nodes(running) -- [node()],
    gen_server:abcast(Nodes, ?SERVER,
                      {node_up, node(), rabbit_mnesia:node_type()}),
    %% register other active rabbits with this rabbit
    DiskNodes = rabbit_mnesia:cluster_nodes(disc),
    [gen_server:cast(?SERVER, {node_up, N, case lists:member(N, DiskNodes) of
                                               true  -> disc;
                                               false -> ram
                                           end}) || N <- Nodes],
    ok.

notify_joined_cluster() ->
    Nodes = rabbit_mnesia:cluster_nodes(running) -- [node()],
    gen_server:abcast(Nodes, ?SERVER,
                      {joined_cluster, node(), rabbit_mnesia:node_type()}),
    ok.

notify_left_cluster(Node) ->
    Nodes = rabbit_mnesia:cluster_nodes(running),
    gen_server:abcast(Nodes, ?SERVER, {left_cluster, Node}),
    ok.

%%----------------------------------------------------------------------------
%% Server calls
%%----------------------------------------------------------------------------

partitions() ->
    gen_server:call(?SERVER, partitions, infinity).

subscribe(Pid) ->
    gen_server:cast(?SERVER, {subscribe, Pid}).

%%----------------------------------------------------------------------------
%% gen_server callbacks
%%----------------------------------------------------------------------------

init([]) ->
    %% We trap exits so that the supervisor will not just kill us. We
    %% want to be sure that we are not going to be killed while
    %% writing out the cluster status files - bad things can then
    %% happen.
    process_flag(trap_exit, true),
    {ok, _} = mnesia:subscribe(system),
    {ok, #state{monitors    = pmon:new(),
                subscribers = pmon:new(),
                partitions  = []}}.

handle_call(partitions, _From, State = #state{partitions = Partitions}) ->
    {reply, {node(), Partitions}, State};

handle_call(_Request, _From, State) ->
    {noreply, State}.

%% Note: when updating the status file, we can't simply write the
%% mnesia information since the message can (and will) overtake the
%% mnesia propagation.
handle_cast({node_up, Node, NodeType},
            State = #state{monitors = Monitors}) ->
    case pmon:is_monitored({rabbit, Node}, Monitors) of
        true  -> {noreply, State};
        false -> rabbit_log:info("rabbit on node ~p up~n", [Node]),
                 {AllNodes, DiscNodes, RunningNodes} = read_cluster_status(),
                 write_cluster_status({add_node(Node, AllNodes),
                                       case NodeType of
                                           disc -> add_node(Node, DiscNodes);
                                           ram  -> DiscNodes
                                       end,
                                       add_node(Node, RunningNodes)}),
                 ok = handle_live_rabbit(Node),
                 {noreply, State#state{
                             monitors = pmon:monitor({rabbit, Node}, Monitors)}}
    end;
handle_cast({joined_cluster, Node, NodeType}, State) ->
    {AllNodes, DiscNodes, RunningNodes} = read_cluster_status(),
    write_cluster_status({add_node(Node, AllNodes),
                          case NodeType of
                              disc -> add_node(Node, DiscNodes);
                              ram  -> DiscNodes
                          end,
                          RunningNodes}),
    {noreply, State};
handle_cast({left_cluster, Node}, State) ->
    {AllNodes, DiscNodes, RunningNodes} = read_cluster_status(),
    write_cluster_status({del_node(Node, AllNodes), del_node(Node, DiscNodes),
                          del_node(Node, RunningNodes)}),
    {noreply, State};
handle_cast({subscribe, Pid}, State = #state{subscribers = Subscribers}) ->
    {noreply, State#state{subscribers = pmon:monitor(Pid, Subscribers)}};
handle_cast(_Msg, State) ->
    {noreply, State}.

handle_info({'DOWN', _MRef, process, {rabbit, Node}, _Reason},
            State = #state{monitors = Monitors, subscribers = Subscribers}) ->
    rabbit_log:info("rabbit on node ~p down~n", [Node]),
    {AllNodes, DiscNodes, RunningNodes} = read_cluster_status(),
    write_cluster_status({AllNodes, DiscNodes, del_node(Node, RunningNodes)}),
    ok = handle_dead_rabbit(Node),
    [P ! {node_down, Node} || P <- pmon:monitored(Subscribers)],
    {noreply, State#state{monitors = pmon:erase({rabbit, Node}, Monitors)}};

handle_info({'DOWN', _MRef, process, Pid, _Reason},
            State = #state{subscribers = Subscribers}) ->
    {noreply, State#state{subscribers = pmon:erase(Pid, Subscribers)}};

handle_info({mnesia_system_event,
             {inconsistent_database, running_partitioned_network, Node}},
            State = #state{partitions = Partitions}) ->
    Partitions1 = ordsets:to_list(
                    ordsets:add_element(Node, ordsets:from_list(Partitions))),
    {noreply, State#state{partitions = Partitions1}};

handle_info(_Info, State) ->
    {noreply, State}.

terminate(_Reason, _State) ->
    ok.

code_change(_OldVsn, State, _Extra) ->
    {ok, State}.

%%----------------------------------------------------------------------------
%% Functions that call the module specific hooks when nodes go up/down
%%----------------------------------------------------------------------------

%% TODO: This may turn out to be a performance hog when there are lots
%% of nodes.  We really only need to execute some of these statements
%% on *one* node, rather than all of them.
handle_dead_rabbit(Node) ->
    ok = rabbit_networking:on_node_down(Node),
    ok = rabbit_amqqueue:on_node_down(Node),
    ok = rabbit_alarm:on_node_down(Node),
    ok = rabbit_mnesia:on_node_down(Node).

handle_live_rabbit(Node) ->
    ok = rabbit_alarm:on_node_up(Node),
    ok = rabbit_mnesia:on_node_up(Node).

%%--------------------------------------------------------------------
%% Internal utils
%%--------------------------------------------------------------------

try_read_file(FileName) ->
    case rabbit_file:read_term_file(FileName) of
        {ok, Term}      -> {ok, Term};
        {error, enoent} -> {error, enoent};
        {error, E}      -> throw({error, {cannot_read_file, FileName, E}})
    end.

legacy_cluster_nodes(Nodes) ->
    %% We get all the info that we can, including the nodes from
    %% mnesia, which will be there if the node is a disc node (empty
    %% list otherwise)
    lists:usort(Nodes ++ mnesia:system_info(db_nodes)).

legacy_should_be_disc_node(DiscNodes) ->
    DiscNodes == [] orelse lists:member(node(), DiscNodes).

add_node(Node, Nodes) -> lists:usort([Node | Nodes]).

del_node(Node, Nodes) -> Nodes -- [Node].<|MERGE_RESOLUTION|>--- conflicted
+++ resolved
@@ -53,12 +53,8 @@
 -spec(notify_joined_cluster/0 :: () -> 'ok').
 -spec(notify_left_cluster/1 :: (node()) -> 'ok').
 
-<<<<<<< HEAD
--spec(partitions/0 :: () -> {node(), [{atom(), node()}]}).
+-spec(partitions/0 :: () -> {node(), [node()]}).
 -spec(subscribe/1 :: (pid()) -> 'ok').
-=======
--spec(partitions/0 :: () -> {node(), [node()]}).
->>>>>>> f947bb17
 
 -endif.
 
