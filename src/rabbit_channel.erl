--- conflicted
+++ resolved
@@ -276,15 +276,8 @@
 handle_cast(emit_stats, State = #ch{stats_timer = StatsTimer}) ->
     internal_emit_stats(State),
     {noreply,
-<<<<<<< HEAD
      State#ch{stats_timer = rabbit_event:reset_stats_timer(StatsTimer)},
-     hibernate}.
-
-handle_info({'DOWN', _MRef, process, QPid, _Reason}, State) ->
-    erase_queue_stats(QPid),
-    {noreply, queue_blocked(QPid, State), hibernate}.
-=======
-     State#ch{stats_timer = rabbit_event:reset_stats_timer(StatsTimer)}};
+     hibernate};
 
 handle_cast(flush_multiple_acks,
             State = #ch{writer_pid      = WriterPid,
@@ -309,8 +302,7 @@
                        end
                end, State, QFM),
     erase_queue_stats(QPid),
-    {noreply, queue_blocked(QPid, State1)}.
->>>>>>> 764eb605
+    {noreply, queue_blocked(QPid, State1), hibernate}.
 
 handle_pre_hibernate(State = #ch{writer_pid    = WriterPid,
                                  held_confirms = As,
