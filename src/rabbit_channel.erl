--- conflicted
+++ resolved
@@ -22,14 +22,9 @@
 
 -export([start_link/10, do/2, do/3, flush/1, shutdown/1]).
 -export([send_command/2, deliver/4, flushed/2, confirm/2]).
-<<<<<<< HEAD
--export([list/0, info_keys/0, info/1, info/2, info_all/0, info_all/1]).
+-export([list_local/0, info_keys/0, info/1, info/2, info_all/0, info_all/1]).
 -export([refresh_config_all/0, ready_for_close/1]).
-=======
--export([list_local/0, info_keys/0, info/1, info/2, info_all/0, info_all/1]).
--export([refresh_config_all/0, emit_stats/1, ready_for_close/1]).
 -export([force_event_refresh/0]).
->>>>>>> 7bc13caf
 
 -export([init/1, terminate/2, code_change/3, handle_call/3, handle_cast/2,
          handle_info/2, handle_pre_hibernate/1, prioritise_call/3,
@@ -312,18 +307,10 @@
     rabbit_trace:tap_trace_out(Msg, TraceState),
     noreply(State1#ch{next_tag = DeliveryTag + 1});
 
-<<<<<<< HEAD
-=======
-handle_cast(emit_stats, State = #ch{stats_timer = StatsTimer}) ->
-    internal_emit_stats(State),
-    noreply([ensure_stats_timer],
-            State#ch{stats_timer = rabbit_event:reset_stats_timer(StatsTimer)});
 
 handle_cast(force_event_refresh, State) ->
     rabbit_event:notify(channel_exists, infos(?CREATION_EVENT_KEYS, State)),
     noreply(State);
-
->>>>>>> 7bc13caf
 handle_cast({confirm, MsgSeqNos, From}, State) ->
     State1 = #ch{confirmed = C} = confirm(MsgSeqNos, From, State),
     noreply([send_confirms], State1, case C of [] -> hibernate; _ -> 0 end).
