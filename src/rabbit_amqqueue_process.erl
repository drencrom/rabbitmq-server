--- conflicted
+++ resolved
@@ -505,44 +505,57 @@
     {_IsEmpty1, State2} = deliver_msgs_to_consumers(Funs, IsEmpty, State1),
     State2.
 
-attempt_delivery(#delivery{txn        = none,
-                           sender     = ChPid,
-                           message    = Message,
-<<<<<<< HEAD
-                           msg_seq_no = MsgSeqNo} = Delivery,
-                 State = #q{backing_queue = BQ}) ->
+attempt_delivery(Delivery = #delivery{txn        = none,
+                                      sender     = ChPid,
+                                      message    = Message,
+                                      msg_seq_no = MsgSeqNo},
+                 State = #q{backing_queue = BQ, backing_queue_state = BQS}) ->
     Confirm = should_confirm_message(Delivery, State),
     case Confirm of
         immediately -> rabbit_channel:confirm(ChPid, [MsgSeqNo]);
         _           -> ok
     end,
-    PredFun = fun (IsEmpty, _State) -> not IsEmpty end,
-    DeliverFun =
-        fun (AckRequired, false, State1 = #q{backing_queue_state = BQS}) ->
-                %% we don't need an expiry here because messages are
-                %% not being enqueued, so we use an empty
-                %% message_properties.
-                {AckTag, BQS1} =
-                    BQ:publish_delivered(
-                      AckRequired, Message,
-                      (?BASE_MESSAGE_PROPERTIES)#message_properties{
-                        needs_confirming = needs_confirming(Confirm)},
-                      BQS),
-                {{Message, false, AckTag}, true,
-                 State1#q{backing_queue_state = BQS1}}
-        end,
-    {Delivered, State1} =
-        deliver_msgs_to_consumers({ PredFun, DeliverFun }, false, State),
-    {Delivered, Confirm, State1};
-attempt_delivery(#delivery{txn     = Txn,
-                           sender  = ChPid,
-                           message = Message} = Delivery,
-                 State = #q{backing_queue = BQ,
-                            backing_queue_state = BQS}) ->
-    store_ch_record((ch_record(ChPid))#cr{txn = Txn}),
-    BQS1 = BQ:tx_publish(Txn, Message, ?BASE_MESSAGE_PROPERTIES, BQS),
-    {true, should_confirm_message(Delivery, State),
-     State#q{backing_queue_state = BQS1}}.
+    case BQ:validate_message(Message, BQS) of
+        {invalid, BQS1} ->
+            %% if the message is invalid, we pretend it was delivered
+            %% fine
+            {true, Confirm, State#q{backing_queue_state = BQS1}};
+        {valid, BQS1} ->
+            PredFun = fun (IsEmpty, _State) -> not IsEmpty end,
+            DeliverFun =
+                fun (AckRequired, false,
+                     State1 = #q{backing_queue_state = BQS2}) ->
+                        %% we don't need an expiry here because
+                        %% messages are not being enqueued, so we use
+                        %% an empty message_properties.
+                        {AckTag, BQS3} =
+                            BQ:publish_delivered(
+                              AckRequired, Message,
+                              (?BASE_MESSAGE_PROPERTIES)#message_properties{
+                                needs_confirming = needs_confirming(Confirm)},
+                              ChPid, BQS2),
+                        {{Message, false, AckTag}, true,
+                         State1#q{backing_queue_state = BQS3}}
+                end,
+            {Delivered, State2} =
+                deliver_msgs_to_consumers({ PredFun, DeliverFun }, false,
+                                          State#q{backing_queue_state = BQS1}),
+            {Delivered, Confirm, State2}
+    end;
+attempt_delivery(Delivery = #delivery{txn     = Txn,
+                                      sender  = ChPid,
+                                      message = Message},
+                 State = #q{backing_queue = BQ, backing_queue_state = BQS}) ->
+    Confirm = should_confirm_message(Delivery, State),
+    case BQ:validate_message(Message, BQS) of
+        {invalid, BQS1} ->
+            {true, Confirm, State#q{backing_queue_state = BQS1}};
+        {valid, BQS1} ->
+            store_ch_record((ch_record(ChPid))#cr{txn = Txn}),
+            BQS2 = BQ:tx_publish(Txn, Message, ?BASE_MESSAGE_PROPERTIES, ChPid,
+                                 BQS1),
+            {true, Confirm, State#q{backing_queue_state = BQS2}}
+    end.
 
 deliver_or_enqueue(Delivery = #delivery{message = Message}, State) ->
     {Delivered, Confirm, State1} = attempt_delivery(Delivery, State),
@@ -556,71 +569,6 @@
                                   needs_confirming = needs_confirming(Confirm)},
                                 BQS),
                  ensure_ttl_timer(State2#q{backing_queue_state = BQS1})
-=======
-                           msg_seq_no = MsgSeqNo},
-                 {NeedsConfirming, State = #q{backing_queue = BQ,
-                                              backing_queue_state = BQS}}) ->
-    case NeedsConfirming of
-        immediately -> rabbit_channel:confirm(ChPid, [MsgSeqNo]);
-        _           -> ok
-    end,
-    case BQ:validate_message(Message, BQS) of
-        {invalid, BQS1} ->
-            %% if the message is invalid, we pretend it was delivered
-            %% fine
-            {true, NeedsConfirming, State#q{backing_queue_state = BQS1}};
-        {valid, BQS1} ->
-            PredFun = fun (IsEmpty, _State) -> not IsEmpty end,
-            DeliverFun =
-                fun (AckRequired, false,
-                     State1 = #q{backing_queue_state = BQS2}) ->
-                        %% we don't need an expiry here because
-                        %% messages are not being enqueued, so we use
-                        %% an empty message_properties.
-                        {AckTag, BQS3} =
-                            BQ:publish_delivered(
-                              AckRequired, Message,
-                              (?BASE_MESSAGE_PROPERTIES)#message_properties{
-                                needs_confirming =
-                                    (NeedsConfirming =:= eventually)},
-                              ChPid, BQS2),
-                        {{Message, false, AckTag}, true,
-                         State1#q{backing_queue_state = BQS3}}
-                end,
-            {Delivered, State2} =
-                deliver_msgs_to_consumers({ PredFun, DeliverFun }, false,
-                                          State#q{backing_queue_state = BQS1}),
-            {Delivered, NeedsConfirming, State2}
-    end;
-attempt_delivery(#delivery{txn     = Txn,
-                           sender  = ChPid,
-                           message = Message},
-                 {NeedsConfirming, State = #q{backing_queue = BQ,
-                                              backing_queue_state = BQS}}) ->
-    case BQ:validate_message(Message, BQS) of
-        {invalid, BQS1} ->
-            {true, NeedsConfirming, State#q{backing_queue_state = BQS1}};
-        {valid, BQS1} ->
-            store_ch_record((ch_record(ChPid))#cr{txn = Txn}),
-            BQS2 = BQ:tx_publish(Txn, Message, ?BASE_MESSAGE_PROPERTIES, ChPid,
-                                 BQS1),
-            {true, NeedsConfirming, State#q{backing_queue_state = BQS2}}
-    end.
-
-deliver_or_enqueue(Delivery, State) ->
-    case attempt_delivery(Delivery, record_confirm_message(Delivery, State)) of
-        {true, _, State1} ->
-            State1;
-        {false, NeedsConfirming,
-         State1 = #q{backing_queue = BQ, backing_queue_state = BQS}} ->
-            #delivery{message = Message} = Delivery,
-            BQS1 = BQ:publish(Message,
-                              (message_properties(State)) #message_properties{
-                                needs_confirming =
-                                    (NeedsConfirming =:= eventually)},
-                              Delivery #delivery.sender, BQS),
-            ensure_ttl_timer(State1#q{backing_queue_state = BQS1})
->>>>>>> bdfd9159
     end.
 
 requeue_and_run(AckTags, State = #q{backing_queue = BQ, ttl=TTL}) ->
