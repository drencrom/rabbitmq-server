--- conflicted
+++ resolved
@@ -213,8 +213,10 @@
 matches(_,  Q,   Q) -> true;
 matches(_, _Q, _Q1) -> false.
 
-notify_decorators(Event, State) ->
-    decorator_callback(qname(State), Event, []).
+maybe_notify_decorators(false, State) -> State;
+maybe_notify_decorators(true,  State) -> notify_decorators(State), State.
+
+notify_decorators(Event, State) -> decorator_callback(qname(State), Event, []).
 
 notify_decorators(State = #q{consumers           = Consumers,
                              backing_queue       = BQ,
@@ -404,20 +406,6 @@
     end,
     State.
 
-<<<<<<< HEAD
-=======
-deliver_msgs_to_consumers(FetchFun, Stop, State = #q{consumers = Consumers}) ->
-    {Active, ACResult, State1, Consumers1} =
-        rabbit_queue_consumers:deliver(FetchFun, Stop, qname(State), State,
-                                       Consumers),
-    State2 = State1#q{consumers = Consumers1},
-    case ACResult of
-        active_consumers_changed   -> notify_decorators(State2);
-        active_consumers_unchanged -> ok
-    end,
-    {Active, State2}.
-
->>>>>>> 137b40ca
 confirm_messages([], State) ->
     State;
 confirm_messages(MsgIds, State = #q{msg_id_to_channel = MTC}) ->
@@ -463,20 +451,22 @@
     BQS1 = BQ:discard(MsgId, SenderPid, BQS),
     State1#q{backing_queue_state = BQS1}.
 
-run_message_queue(State) -> run_message_queue([], State).
-
-run_message_queue(Blocked, State) ->
+run_message_queue(State) -> run_message_queue(false, State).
+
+run_message_queue(ActiveConsumersChanged, State) ->
     case is_empty(State) of
-        true  -> blocked(lists:append(Blocked), State);
+        true  -> maybe_notify_decorators(ActiveConsumersChanged, State);
         false -> case rabbit_queue_consumers:deliver(
                         fun(AckRequired) -> fetch(AckRequired, State) end,
                         qname(State), State#q.consumers) of
-                     {delivered, MoreBlocked, State1, Consumers} ->
-                         run_message_queue([MoreBlocked | Blocked],
-                                           State1#q{consumers = Consumers});
-                     {undelivered, MoreBlocked, Consumers} ->
-                         blocked(lists:append([MoreBlocked | Blocked]),
-                                 State#q{consumers = Consumers})
+                     {delivered, ActiveConsumersChanged1, State1, Consumers} ->
+                         run_message_queue(
+                           ActiveConsumersChanged or ActiveConsumersChanged1,
+                           State1#q{consumers = Consumers});
+                     {undelivered, ActiveConsumersChanged1, Consumers} ->
+                         maybe_notify_decorators(
+                           ActiveConsumersChanged or ActiveConsumersChanged1,
+                           State#q{consumers = Consumers})
                  end
     end.
 
@@ -492,16 +482,15 @@
                (false) -> {{Message, Delivered, undefined},
                            discard(Delivery, State)}
            end, qname(State), State#q.consumers) of
-        {delivered, Blocked, State1, Consumers} ->
-            {delivered,   blocked(Blocked, State1#q{consumers = Consumers})};
-        {undelivered, Blocked, Consumers} ->
-            {undelivered, blocked(Blocked, State#q{consumers = Consumers})}
-    end.
-
-blocked(Blocked, State) ->
-    [notify_decorators(consumer_blocked, [{consumer_tag, CTag}], State) ||
-        {_ChPid, CTag} <- Blocked],
-    State.
+        {delivered, ActiveConsumersChanged, State1, Consumers} ->
+            {delivered,   maybe_notify_decorators(
+                            ActiveConsumersChanged,
+                            State1#q{consumers = Consumers})};
+        {undelivered, ActiveConsumersChanged, Consumers} ->
+            {undelivered, maybe_notify_decorators(
+                            ActiveConsumersChanged,
+                            State#q{consumers = Consumers})}
+    end.
 
 deliver_or_enqueue(Delivery = #delivery{message = Message, sender = SenderPid},
                    Delivered, State = #q{backing_queue       = BQ,
