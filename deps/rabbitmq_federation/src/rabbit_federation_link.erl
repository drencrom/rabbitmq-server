--- conflicted
+++ resolved
@@ -30,13 +30,8 @@
 -export([init/1, handle_call/3, handle_cast/2, handle_info/2,
          terminate/2, code_change/3]).
 
-<<<<<<< HEAD
--export([add_routing_to_headers/2]).
-
 -import(rabbit_misc, [pget/2]).
 
-=======
->>>>>>> b0ed2175
 -define(ROUTING_HEADER, <<"x-received-from">>).
 
 -record(state, {upstream,
@@ -517,25 +512,12 @@
     Headers.
 
 update_headers(Headers, Msg = #amqp_msg{props = Props}) ->
-<<<<<<< HEAD
     Msg#amqp_msg{props = Props#'P_basic'{headers = Headers}}.
 
-add_routing_to_headers(undefined, Info) ->
-    add_routing_to_headers([], Info);
-add_routing_to_headers(Headers, Info) ->
-    Prior = case rabbit_misc:table_lookup(Headers, ?ROUTING_HEADER) of
-                undefined          -> [];
-                {array, Existing}  -> Existing
-            end,
-    rabbit_misc:set_table_value(
-      Headers, ?ROUTING_HEADER, array, [{table, Info} | Prior]).
 
 report_status({Upstream, XName}, Status) ->
     rabbit_federation_status:report(Upstream, XName, Status).
 
 map_error({shutdown, {connect_failed, {error, E}}}) -> {stopped, E};
 map_error({shutdown, Reason})                       -> {stopped, Reason};
-map_error(Term)                                     -> Term.
-=======
-    Msg#amqp_msg{props = Props#'P_basic'{headers = Headers}}.
->>>>>>> b0ed2175
+map_error(Term)                                     -> Term.