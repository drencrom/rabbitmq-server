%%   The contents of this file are subject to the Mozilla Public License
%%   Version 1.1 (the "License"); you may not use this file except in
%%   compliance with the License. You may obtain a copy of the License at
%%   http://www.mozilla.org/MPL/
%%
%%   Software distributed under the License is distributed on an "AS IS"
%%   basis, WITHOUT WARRANTY OF ANY KIND, either express or implied. See the
%%   License for the specific language governing rights and limitations
%%   under the License.
%%
%%   The Original Code is the RabbitMQ Erlang Client.
%%
%%   The Initial Developers of the Original Code are LShift Ltd.,
%%   Cohesive Financial Technologies LLC., and Rabbit Technologies Ltd.
%%
%%   Portions created by LShift Ltd., Cohesive Financial
%%   Technologies LLC., and Rabbit Technologies Ltd. are Copyright (C)
%%   2007 LShift Ltd., Cohesive Financial Technologies LLC., and Rabbit
%%   Technologies Ltd.;
%%
%%   All Rights Reserved.
%%
%%   Contributor(s): Ben Hood <0x6e6562@gmail.com>.
%%

-module(amqp_network_driver).

-include_lib("rabbitmq_server/include/rabbit_framing.hrl").
-include_lib("rabbitmq_server/include/rabbit.hrl").
-include("amqp_client.hrl").

-define(RABBIT_TCP_OPTS, [binary, {packet, 0},{active,false}]).

-export([handshake/1, open_channel/3, close_channel/1, close_connection/3]).
-export([start_reader/2, start_writer/2]).
-export([do/2, do/3]).
-export([handle_broker_close/1]).

-define(SOCKET_CLOSING_TIMEOUT, 1000).

%---------------------------------------------------------------------------
% Driver API Methods
%---------------------------------------------------------------------------

<<<<<<< HEAD
handshake(ConnectionState = #connection_state{serverhost = Host, sslopts=nil}) ->
    case gen_tcp:connect(Host, 5672, ?RABBIT_TCP_OPTS) of
        {ok, Sock} ->
            do_handshake(Sock, ConnectionState);
        {error, Reason} ->
            io:format("Could not start the network driver: ~p~n",[Reason]),
            exit(Reason)
    end;

handshake(ConnectionState = #connection_state{serverhost = Host, sslopts=SslOpts}) ->
    rabbit_misc:start_applications([crypto, ssl]),

    case gen_tcp:connect(Host, 5673, ?RABBIT_TCP_OPTS) of
        {ok, Sock} ->
            case ssl:connect(Sock, [{cacertfile, SslOpts#sslopts.cacertfile}, 
                        {certfile, SslOpts#sslopts.certfile}, 
                        {keyfile, SslOpts#sslopts.keyfile},
                        {verify, 2}]) of
                {ok, SslSock} ->
                    RabbitSslSock = #ssl_socket{ssl=SslSock, tcp=Sock},
                    do_handshake(RabbitSslSock, ConnectionState);
                {error, Reason} ->
                    io:format("Could not upgrade the network driver to ssl: ~p~n", [Reason]),
                    exit(Reason)
            end;
=======
handshake(State = #connection_state{serverhost = Host}) ->
    case gen_tcp:connect(Host, 5672,
                         [binary, {packet, 0}, {active, false}]) of
        {ok, Sock} ->
            ok = gen_tcp:send(Sock, amqp_util:protocol_header()),
            Parent = self(),
            FramingPid = rabbit_framing_channel:start_link(fun(X) -> X end,
                                                           [Parent]),
            ReaderPid = spawn_link(?MODULE, start_reader,
                                   [Sock, FramingPid]),
            WriterPid = start_writer(Sock, 0),
            State1 = State#connection_state{channel0_writer_pid = WriterPid,
                                            reader_pid = ReaderPid,
                                            sock = Sock},
            State2 = network_handshake(WriterPid, State1),
            #connection_state{heartbeat = Heartbeat} = State2,
            ReaderPid ! {heartbeat, Heartbeat},
            State2;
>>>>>>> 34dd3160
        {error, Reason} ->
            io:format("Could not start the network driver: ~p~n", [Reason]),
            exit(Reason)
    end.



%% The reader runs unaware of the channel number that it is bound to
%% because this will be parsed out of the frames received off the socket.
%% Hence, you have tell the singelton reader which Pids are intended to
%% process messages for a particular channel
open_channel({ChannelNumber, _OutOfBand}, ChannelPid,
             #connection_state{reader_pid = ReaderPid,
                               sock = Sock}) ->
    ReaderPid ! {ChannelPid, ChannelNumber},
    WriterPid = start_writer(Sock, ChannelNumber),
    amqp_channel:register_direct_peer(ChannelPid, WriterPid ).

close_channel(WriterPid) ->
    %io:format("Shutting the channel writer ~p down~n", [WriterPid]),
    rabbit_writer:shutdown(WriterPid).

%% This closes the writer down, waits for the confirmation from the
%% the channel and then returns the ack to the user
close_connection(Close = #'connection.close'{}, From,
                 #connection_state{channel0_writer_pid = Writer}) ->
    rabbit_writer:send_command(Writer, Close),
    rabbit_writer:shutdown(Writer),
    receive
        {method, {'connection.close_ok'}, none } ->
            gen_server:reply(From, #'connection.close_ok'{})
    after
        5000 ->
            exit(timeout_on_exit)
    end.

do(Writer, Method) ->
    rabbit_writer:send_command(Writer, Method).

do(Writer, Method, Content) ->
    rabbit_writer:send_command(Writer, Method, Content).

handle_broker_close(#connection_state{channel0_writer_pid = Writer,
                                      reader_pid = Reader}) ->
    CloseOk = #'connection.close_ok'{},
    rabbit_writer:send_command(Writer, CloseOk),
    rabbit_writer:shutdown(Writer),
    erlang:send_after(?SOCKET_CLOSING_TIMEOUT, Reader, close).

%---------------------------------------------------------------------------
% AMQP message sending and receiving
%---------------------------------------------------------------------------

send_frame(Channel, Frame) ->
    ChPid = resolve_receiver(Channel),
    rabbit_framing_channel:process(ChPid, Frame).

recv() ->
    receive
        {method, Method, _Content} ->
            Method
    end.

%---------------------------------------------------------------------------
% Internal plumbing
%---------------------------------------------------------------------------

network_handshake(Writer,
                  State = #connection_state{ vhostpath = VHostPath }) ->
    #'connection.start'{} = recv(),
    do(Writer, start_ok(State)),
    #'connection.tune'{channel_max = ChannelMax,
                       frame_max = FrameMax,
                       heartbeat = Heartbeat} = recv(),
    TuneOk = #'connection.tune_ok'{channel_max = ChannelMax,
                                   frame_max = FrameMax,
                                   heartbeat = Heartbeat},
    do(Writer, TuneOk),

    %% This is something where I don't understand the protocol,
    %% What happens if the following command reaches the server
    %% before the tune ok?
    %% Or doesn't get sent at all?
    ConnectionOpen = #'connection.open'{virtual_host = VHostPath,
                                        capabilities = <<"">>,
                                        insist = false },
    do(Writer, ConnectionOpen),
    #'connection.open_ok'{} = recv(),
    %% TODO What should I do with the KnownHosts?
    State#connection_state{channel_max = ChannelMax, heartbeat = Heartbeat}.

start_ok(#connection_state{username = Username, password = Password}) ->
    LoginTable = [ {<<"LOGIN">>, longstr, Username },
                   {<<"PASSWORD">>, longstr, Password }],
    #'connection.start_ok'{
           client_properties = [
                            {<<"product">>, longstr, <<"Erlang-AMQC">>},
                            {<<"version">>, longstr, <<"0.1">>},
                            {<<"platform">>, longstr, <<"Erlang">>}
                           ],
           mechanism = <<"AMQPLAIN">>,
           response = rabbit_binary_generator:generate_table(LoginTable),
           locale = <<"en_US">>}.

start_reader(Sock, FramingPid) ->
    process_flag(trap_exit, true),
<<<<<<< HEAD
    put({channel, 0},{chpid, FramingPid}),
    {ok, _Ref} = rabbit_net:async_recv(Sock, 7, infinity),
=======
    put({channel, 0}, {chpid, FramingPid}),
    {ok, _Ref} = prim_inet:async_recv(Sock, 7, -1),
>>>>>>> 34dd3160
    reader_loop(Sock, undefined, undefined, undefined),
    rabbit_net:close(Sock).

start_writer(Sock, Channel) ->
    rabbit_writer:start(Sock, Channel, ?FRAME_MIN_SIZE).

reader_loop(Sock, Type, Channel, Length) ->
    receive
        {inet_async, Sock, _, {ok, <<Payload:Length/binary, ?FRAME_END>>} } ->
            case handle_frame(Type, Channel, Payload) of
                closed_ok ->
                    ok;
                _ ->
                    {ok, _Ref} = rabbit_net:async_recv(Sock, 7, infinity),
                    reader_loop(Sock, undefined, undefined, undefined)
            end;
<<<<<<< HEAD
        {inet_async, Sock, _, {ok, <<_Type:8,_Channel:16,PayloadSize:32>>}} ->
            {ok, _Ref} = rabbit_net:async_recv(Sock, PayloadSize + 1, infinity),
            reader_loop(Sock, _Type, _Channel, PayloadSize);
=======
        {inet_async, Sock, _, {ok, <<_Type:8, _Chan:16, PayloadSize:32>>}} ->
            {ok, _Ref} = prim_inet:async_recv(Sock, PayloadSize + 1, -1),
            reader_loop(Sock, _Type, _Chan, PayloadSize);
        {inet_async, Sock, _Ref, {error, closed}} ->
            ok;
>>>>>>> 34dd3160
        {inet_async, Sock, _Ref, {error, Reason}} ->
            io:format("Socket error: ~p~n", [Reason]),
            exit({socket_error, Reason});
        {heartbeat, Heartbeat} ->
            rabbit_heartbeat:start_heartbeat(Sock, Heartbeat),
            reader_loop(Sock, Type, Channel, Length);
        {ChannelPid, ChannelNumber} ->
            start_framing_channel(ChannelPid, ChannelNumber),
            reader_loop(Sock, Type, Channel, Length);
        timeout ->
            io:format("Reader (~p) received timeout from heartbeat, "
                      "exiting ~n", [self()]);
        close ->
            io:format("Reader (~p) received close command, "
                      "exiting ~n", [self()]);
        {'EXIT', Pid, _Reason} ->
            [H|_] = get_keys({chpid, Pid}),
            erase(H),
            reader_loop(Sock, Type, Channel, Length);
        Other ->
            io:format("Unknown message type: ~p~n", [Other]),
            exit({unknown_message_type, Other})
    end.

start_framing_channel(ChannelPid, ChannelNumber) ->
    FramingPid = rabbit_framing_channel:start_link(fun(X) -> link(X), X end,
                                                   [ChannelPid]),
    put({channel, ChannelNumber}, {chpid, FramingPid}).

handle_frame(Type, Channel, Payload) ->
    case rabbit_reader:analyze_frame(Type, Payload) of
        heartbeat when Channel /= 0 ->
            rabbit_misc:die(frame_error);
        trace when Channel /= 0 ->
            rabbit_misc:die(frame_error);
        %% Match heartbeats and trace frames, but don't do anything with them
        heartbeat ->
            heartbeat;
        trace ->
            trace;
        {method, 'connection.close_ok', Content} ->
            send_frame(Channel, {method, 'connection.close_ok', Content}),
            closed_ok;
        AnalyzedFrame ->
            send_frame(Channel, AnalyzedFrame)
    end.

resolve_receiver(Channel) ->
   case get({channel, Channel}) of
       {chpid, ChPid} ->
           ChPid;
       undefined ->
            exit(unknown_channel)
   end.
<<<<<<< HEAD


do_handshake(Sock, ConnectionState) ->
    ok = rabbit_net:send(Sock, amqp_util:protocol_header()),
    Parent = self(),
    FramingPid = rabbit_framing_channel:start_link(fun(X) -> X end, [Parent]),
    ReaderPid = spawn_link(?MODULE, start_reader, [Sock, FramingPid]),
    WriterPid = start_writer(Sock, 0),
    ConnectionState1 = ConnectionState#connection_state{channel0_writer_pid = WriterPid,
                                                        reader_pid = ReaderPid,
                                                        sock = Sock},
    ConnectionState2 = network_handshake(WriterPid, ConnectionState1),
    #connection_state{heartbeat = Heartbeat} = ConnectionState2,
    ReaderPid ! {heartbeat, Heartbeat},
    ConnectionState2.
=======
>>>>>>> 34dd3160
<|MERGE_RESOLUTION|>--- conflicted
+++ resolved
@@ -42,17 +42,16 @@
 % Driver API Methods
 %---------------------------------------------------------------------------
 
-<<<<<<< HEAD
-handshake(ConnectionState = #connection_state{serverhost = Host, sslopts=nil}) ->
+handshake(State = #connection_state{serverhost = Host, sslopts=nil}) ->
     case gen_tcp:connect(Host, 5672, ?RABBIT_TCP_OPTS) of
         {ok, Sock} ->
-            do_handshake(Sock, ConnectionState);
+            do_handshake(Sock, State);
         {error, Reason} ->
             io:format("Could not start the network driver: ~p~n",[Reason]),
             exit(Reason)
     end;
 
-handshake(ConnectionState = #connection_state{serverhost = Host, sslopts=SslOpts}) ->
+handshake(State = #connection_state{serverhost = Host, sslopts=SslOpts}) ->
     rabbit_misc:start_applications([crypto, ssl]),
 
     case gen_tcp:connect(Host, 5673, ?RABBIT_TCP_OPTS) of
@@ -63,31 +62,11 @@
                         {verify, 2}]) of
                 {ok, SslSock} ->
                     RabbitSslSock = #ssl_socket{ssl=SslSock, tcp=Sock},
-                    do_handshake(RabbitSslSock, ConnectionState);
+                    do_handshake(RabbitSslSock, State);
                 {error, Reason} ->
                     io:format("Could not upgrade the network driver to ssl: ~p~n", [Reason]),
                     exit(Reason)
             end;
-=======
-handshake(State = #connection_state{serverhost = Host}) ->
-    case gen_tcp:connect(Host, 5672,
-                         [binary, {packet, 0}, {active, false}]) of
-        {ok, Sock} ->
-            ok = gen_tcp:send(Sock, amqp_util:protocol_header()),
-            Parent = self(),
-            FramingPid = rabbit_framing_channel:start_link(fun(X) -> X end,
-                                                           [Parent]),
-            ReaderPid = spawn_link(?MODULE, start_reader,
-                                   [Sock, FramingPid]),
-            WriterPid = start_writer(Sock, 0),
-            State1 = State#connection_state{channel0_writer_pid = WriterPid,
-                                            reader_pid = ReaderPid,
-                                            sock = Sock},
-            State2 = network_handshake(WriterPid, State1),
-            #connection_state{heartbeat = Heartbeat} = State2,
-            ReaderPid ! {heartbeat, Heartbeat},
-            State2;
->>>>>>> 34dd3160
         {error, Reason} ->
             io:format("Could not start the network driver: ~p~n", [Reason]),
             exit(Reason)
@@ -194,13 +173,8 @@
 
 start_reader(Sock, FramingPid) ->
     process_flag(trap_exit, true),
-<<<<<<< HEAD
     put({channel, 0},{chpid, FramingPid}),
     {ok, _Ref} = rabbit_net:async_recv(Sock, 7, infinity),
-=======
-    put({channel, 0}, {chpid, FramingPid}),
-    {ok, _Ref} = prim_inet:async_recv(Sock, 7, -1),
->>>>>>> 34dd3160
     reader_loop(Sock, undefined, undefined, undefined),
     rabbit_net:close(Sock).
 
@@ -217,17 +191,11 @@
                     {ok, _Ref} = rabbit_net:async_recv(Sock, 7, infinity),
                     reader_loop(Sock, undefined, undefined, undefined)
             end;
-<<<<<<< HEAD
         {inet_async, Sock, _, {ok, <<_Type:8,_Channel:16,PayloadSize:32>>}} ->
             {ok, _Ref} = rabbit_net:async_recv(Sock, PayloadSize + 1, infinity),
             reader_loop(Sock, _Type, _Channel, PayloadSize);
-=======
-        {inet_async, Sock, _, {ok, <<_Type:8, _Chan:16, PayloadSize:32>>}} ->
-            {ok, _Ref} = prim_inet:async_recv(Sock, PayloadSize + 1, -1),
-            reader_loop(Sock, _Type, _Chan, PayloadSize);
         {inet_async, Sock, _Ref, {error, closed}} ->
             ok;
->>>>>>> 34dd3160
         {inet_async, Sock, _Ref, {error, Reason}} ->
             io:format("Socket error: ~p~n", [Reason]),
             exit({socket_error, Reason});
@@ -282,21 +250,19 @@
        undefined ->
             exit(unknown_channel)
    end.
-<<<<<<< HEAD
-
-
-do_handshake(Sock, ConnectionState) ->
+
+do_handshake(Sock, State) ->
     ok = rabbit_net:send(Sock, amqp_util:protocol_header()),
     Parent = self(),
-    FramingPid = rabbit_framing_channel:start_link(fun(X) -> X end, [Parent]),
-    ReaderPid = spawn_link(?MODULE, start_reader, [Sock, FramingPid]),
+    FramingPid = rabbit_framing_channel:start_link(fun(X) -> X end,
+                                                   [Parent]),
+    ReaderPid = spawn_link(?MODULE, start_reader,
+                           [Sock, FramingPid]),
     WriterPid = start_writer(Sock, 0),
-    ConnectionState1 = ConnectionState#connection_state{channel0_writer_pid = WriterPid,
-                                                        reader_pid = ReaderPid,
-                                                        sock = Sock},
-    ConnectionState2 = network_handshake(WriterPid, ConnectionState1),
-    #connection_state{heartbeat = Heartbeat} = ConnectionState2,
+    State1 = State#connection_state{channel0_writer_pid = WriterPid,
+                                    reader_pid = ReaderPid,
+                                    sock = Sock},
+    State2 = network_handshake(WriterPid, State1),
+    #connection_state{heartbeat = Heartbeat} = State2,
     ReaderPid ! {heartbeat, Heartbeat},
-    ConnectionState2.
-=======
->>>>>>> 34dd3160
+    State2.