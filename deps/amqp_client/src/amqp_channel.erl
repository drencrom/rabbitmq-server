%% The contents of this file are subject to the Mozilla Public License
%% Version 1.1 (the "License"); you may not use this file except in
%% compliance with the License. You may obtain a copy of the License at
%% http://www.mozilla.org/MPL/
%%
%% Software distributed under the License is distributed on an "AS IS"
%% basis, WITHOUT WARRANTY OF ANY KIND, either express or implied. See the
%% License for the specific language governing rights and limitations
%% under the License.
%%
%% The Original Code is RabbitMQ.
%%
%% The Initial Developer of the Original Code is VMware, Inc.
%% Copyright (c) 2007-2010 VMware, Inc.  All rights reserved.
%%

%% @doc This module encapsulates the client's view of an AMQP
%% channel. Each server side channel is represented by an amqp_channel
%% process on the client side. Channel processes are created using the
%% {@link amqp_connection} module. Channel processes are supervised
%% under amqp_client's supervision tree.
-module(amqp_channel).

-include("amqp_client.hrl").

-behaviour(gen_server).

-export([start_link/3, connection_closing/2]).
-export([init/1, terminate/2, code_change/3, handle_call/3, handle_cast/2,
         handle_info/2]).
-export([call/2, call/3, cast/2, cast/3]).
-export([subscribe/3]).
-export([close/1, close/3]).
-export([register_return_handler/2]).
-export([register_flow_handler/2]).
-export([register_ack_handler/2]).
-export([next_publish_seqno/1]).
-export([register_default_consumer/2]).

-define(TIMEOUT_FLUSH, 60000).
-define(TIMEOUT_CLOSE_OK, 3000).

-record(state, {number,
                sup,
                driver,
                rpc_requests        = queue:new(),
                anon_sub_requests   = queue:new(),
                tagged_sub_requests = dict:new(),
                closing             = false,
                writer,
                return_handler_pid  = none,
                ack_handler_pid     = none,
                next_pub_seqno      = 0,
                flow_active         = true,
                flow_handler_pid    = none,
                consumers           = dict:new(),
                default_consumer    = none,
                start_writer_fun
               }).

%%---------------------------------------------------------------------------
%% Type Definitions
%%---------------------------------------------------------------------------

%% @type amqp_method().
%% This abstract datatype represents the set of methods that comprise
%% the AMQP execution model. As indicated in the overview, the
%% attributes of each method in the execution model are described in
%% the protocol documentation. The Erlang record definitions are
%% autogenerated from a parseable version of the specification. Most
%% fields in the generated records have sensible default values that
%% you need not worry in the case of a simple usage of the client
%% library.

%% @type amqp_msg() = #amqp_msg{}.
%% This is the content encapsulated in content-bearing AMQP methods. It
%% contains the following fields:
%% <ul>
%% <li>props :: class_property() - A class property record, defaults to
%%     #'P_basic'{}</li>
%% <li>payload :: binary() - The arbitrary data payload</li>
%% </ul>

%%---------------------------------------------------------------------------
%% AMQP Channel API methods
%%---------------------------------------------------------------------------

%% @spec (Channel, Method) -> Result
%% @doc This is equivalent to amqp_channel:call(Channel, Method, none).
call(Channel, Method) ->
    gen_server:call(Channel, {call, Method, none}, infinity).

%% @spec (Channel, Method, Content) -> Result
%% where
%%      Channel = pid()
%%      Method = amqp_method()
%%      Content = amqp_msg() | none
%%      Result = amqp_method() | ok | blocked | closing
%% @doc This sends an AMQP method on the channel.
%% For content bearing methods, Content has to be an amqp_msg(), whereas
%% for non-content bearing methods, it needs to be the atom 'none'.<br/>
%% In the case of synchronous methods, this function blocks until the
%% corresponding reply comes back from the server and returns it.
%% In the case of asynchronous methods, the function blocks until the method
%% gets sent on the wire and returns the atom 'ok' on success.<br/>
%% This will return the atom 'blocked' if the server has
%% throttled the  client for flow control reasons. This will return the
%% atom 'closing' if the channel is in the process of shutting down.<br/>
%% Note that for asynchronous methods, the synchronicity implied by
%% 'call' only means that the client has transmitted the method to
%% the broker. It does not necessarily imply that the broker has
%% accepted responsibility for the message.
call(Channel, Method, Content) ->
    gen_server:call(Channel, {call, Method, Content}, infinity).

%% @spec (Channel, Method) -> ok
%% @doc This is equivalent to amqp_channel:cast(Channel, Method, none).
cast(Channel, Method) ->
    gen_server:cast(Channel, {cast, Method, none}).

%% @spec (Channel, Method, Content) -> ok
%% where
%%      Channel = pid()
%%      Method = amqp_method()
%%      Content = amqp_msg() | none
%% @doc This function is the same as {@link call/3}, except that it returns
%% immediately with the atom 'ok', without blocking the caller process.
%% This function is not recommended with synchronous methods, since there is no
%% way to verify that the server has received the method.
cast(Channel, Method, Content) ->
    gen_server:cast(Channel, {cast, Method, Content}).

%% @spec (Channel) -> ok
%% where
%%      Channel = pid()
%% @doc Closes the channel, invokes
%% close(Channel, 200, &lt;&lt;"Goodbye"&gt;&gt;).
close(Channel) ->
    close(Channel, 200, <<"Goodbye">>).

%% @spec (Channel, Code, Text) -> ok
%% where
%%      Channel = pid()
%%      Code = integer()
%%      Text = binary()
%% @doc Closes the channel, allowing the caller to supply a reply code and
%% text.
close(Channel, Code, Text) ->
    Close = #'channel.close'{reply_text = Text,
                             reply_code = Code,
                             class_id   = 0,
                             method_id  = 0},
    case call(Channel, Close) of #'channel.close_ok'{} -> ok;
                                 Error                 -> Error
    end.

%% @spec (Channel) -> integer()
%% where
%%      Channel = pid()
%% @doc When in confirm mode, returns the sequence number of the next
%% message to be published.
next_publish_seqno(Channel) ->
    gen_server:call(Channel, next_publish_seqno).

%%---------------------------------------------------------------------------
%% Consumer registration (API)
%%---------------------------------------------------------------------------

%% @type consume() = #'basic.consume'{}.
%% The AMQP method that is used to  subscribe a consumer to a queue.
%% @spec (Channel, consume(), Consumer) -> amqp_method()
%% where
%%      Channel = pid()
%%      Consumer = pid()
%% @doc Creates a subscription to a queue. This subscribes a consumer pid to
%% the queue defined in the #'basic.consume'{} method record. Note that
%% both the process invoking this method and the supplied consumer process
%% receive an acknowledgement of the subscription. The calling process will
%% receive the acknowledgement as the return value of this function, whereas
%% the consumer process will receive the notification asynchronously.
subscribe(Channel, BasicConsume = #'basic.consume'{}, Consumer) ->
    gen_server:call(Channel, {subscribe, BasicConsume, Consumer}, infinity).

%% @spec (Channel, ReturnHandler) -> ok
%% where
%%      Channel = pid()
%%      ReturnHandler = pid()
%% @doc This registers a handler to deal with returned messages. The
%% registered process will receive #basic.return{} records.
register_return_handler(Channel, ReturnHandler) ->
    gen_server:cast(Channel, {register_return_handler, ReturnHandler} ).

%% @spec (Channel, AckHandler) -> ok
%% where
%%      Channel = pid()
%%      AckHandler = pid()
%% @doc This registers a handler to deal with ack'd messages. The
%% registered process will receive #basic.ack{} commands.
register_ack_handler(Channel, AckHandler) ->
    gen_server:cast(Channel, {register_ack_handler, AckHandler} ).

%% @spec (Channel, FlowHandler) -> ok
%% where
%%      Channel = pid()
%%      FlowHandler = pid()
%% @doc This registers a handler to deal with channel flow notifications.
%% The registered process will receive #channel.flow{} records.
register_flow_handler(Channel, FlowHandler) ->
    gen_server:cast(Channel, {register_flow_handler, FlowHandler} ).

%% @spec (Channel, Consumer) -> ok
%% where
%%      Channel = pid()
%%      Consumer = pid()
%% @doc Set the current default consumer.
%% Under certain circumstances it is possible for a channel to receive a
%% message delivery which does not match any consumer which is currently
%% set up via basic.consume. This will occur after the following sequence
%% of events:<br/>
%% <br/>
%% basic.consume with explicit acks<br/>
%% %% some deliveries take place but are not acked<br/>
%% basic.cancel<br/>
%% basic.recover{requeue = false}<br/>
%% <br/>
%% Since requeue is specified to be false in the basic.recover, the spec
%% states that the message must be redelivered to "the original recipient"
%% - i.e. the same channel / consumer-tag. But the consumer is no longer
%% active.<br/>
%% In these circumstances, you can register a default consumer to handle
%% such deliveries. If no default consumer is registered then the channel
%% will exit on receiving such a delivery.<br/>
%% Most people will not need to use this.
register_default_consumer(Channel, Consumer) ->
    gen_server:cast(Channel, {register_default_consumer, Consumer}).

%%---------------------------------------------------------------------------
%% Internal interface
%%---------------------------------------------------------------------------

%% @private
start_link(Driver, ChannelNumber, SWF) ->
    gen_server:start_link(?MODULE, [self(), Driver, ChannelNumber, SWF], []).

%% @private
connection_closing(Pid, ChannelCloseType) ->
    gen_server:cast(Pid, {connection_closing, ChannelCloseType}).

%%---------------------------------------------------------------------------
%% gen_server callbacks
%%---------------------------------------------------------------------------

%% @private
init([Sup, Driver, ChannelNumber, SWF]) ->
    {ok, #state{sup              = Sup,
                driver           = Driver,
                number           = ChannelNumber,
                start_writer_fun = SWF}}.

%% @private
handle_call({call, Method, AmqpMsg}, From, State) ->
    handle_method_to_server(Method, AmqpMsg, From, State);
%% @private
handle_call({subscribe, Method, Consumer}, From, State) ->
    handle_subscribe(Method, Consumer, From, State);
%% Handles the delivery of messages from a direct channel
%% @private
handle_call({send_command_sync, Method, Content}, From, State) ->
    Ret = handle_method_from_server(Method, Content, State),
    gen_server:reply(From, ok),
    Ret;
%% Handles the delivery of messages from a direct channel
%% @private
handle_call({send_command_sync, Method}, From, State) ->
    Ret = handle_method_from_server(Method, none, State),
    gen_server:reply(From, ok),
    Ret;
%% Get the number of published messages since the channel was put in
%% confirm mode.
%% @private
handle_call(get_published_message_count, _From,
            State = #state {pub_msg_count = PMC}) ->
    {reply, PMC, State}.

%% @private
handle_cast({cast, Method, AmqpMsg}, State) ->
    handle_method_to_server(Method, AmqpMsg, none, State);
%% Registers a handler to process return messages
%% @private
handle_cast({register_return_handler, ReturnHandler}, State) ->
    erlang:monitor(process, ReturnHandler),
    {noreply, State#state{return_handler_pid = ReturnHandler}};
%% Registers a handler to process ack messages
%% @private
handle_cast({register_ack_handler, AckHandler}, State) ->
    erlang:monitor(process, AckHandler),
    {noreply, State#state{ack_handler_pid = AckHandler}};
%% Registers a handler to process flow control messages
%% @private
handle_cast({register_flow_handler, FlowHandler}, State) ->
    erlang:monitor(process, FlowHandler),
    {noreply, State#state{flow_handler_pid = FlowHandler}};
%% Registers a handler to process unexpected deliveries
%% @private
handle_cast({register_default_consumer, Consumer}, State) ->
    erlang:monitor(process, Consumer),
    {noreply, State#state{default_consumer = Consumer}};
%% Received from framing channel
%% @private
handle_cast({method, Method, Content}, State) ->
    handle_method_from_server(Method, Content, State);
%% Handles the situation when the connection closes without closing the channel
%% beforehand. The channel must block all further RPCs,
%% flush the RPC queue (optional), and terminate
%% @private
handle_cast({connection_closing, CloseType}, State) ->
    handle_connection_closing(CloseType, State);
%% @private
handle_cast({shutdown, {_, 200, _}}, State) ->
    {stop, normal, State};
%% @private
handle_cast({shutdown, Reason}, State) ->
    {stop, Reason, State}.

%% Received from rabbit_channel in the direct case
%% @private
handle_info({send_command, Method}, State) ->
    handle_method_from_server(Method, none, State);
%% Received from rabbit_channel in the direct case
%% @private
handle_info({send_command, Method, Content}, State) ->
    handle_method_from_server(Method, Content, State);
%% Received from rabbit_channel in the direct case
%% @private
handle_info({send_command_and_notify, Q, ChPid, Method, Content}, State) ->
    handle_method_from_server(Method, Content, State),
    rabbit_amqqueue:notify_sent(Q, ChPid),
    {noreply, State};
%% This comes from framing channel, the writer or rabbit_channel
%% @private
handle_info({channel_exit, _FrPidOrChNumber, Reason}, State) ->
    handle_channel_exit(Reason, State);
%% @private
handle_info(timed_out_flushing_channel, State) ->
    ?LOG_WARN("Channel (~p) closing: timed out flushing while "
              "connection closing~n", [self()]),
    {stop, timed_out_flushing_channel, State};
%% @private
handle_info(timed_out_waiting_close_ok, State) ->
    ?LOG_WARN("Channel (~p) closing: timed out waiting for "
              "channel.close_ok while connection closing~n", [self()]),
    {stop, timed_out_waiting_close_ok, State};
%% @private
handle_info({'DOWN', _, process, ReturnHandler, Reason},
            State = #state{return_handler_pid = ReturnHandler}) ->
    ?LOG_WARN("Channel (~p): Unregistering return handler ~p because it died. "
              "Reason: ~p~n", [self(), ReturnHandler, Reason]),
    {noreply, State#state{return_handler_pid = none}};
%% @private
handle_info({'DOWN', _, process, AckHandler, Reason},
            State = #state{ack_handler_pid = AckHandler}) ->
    ?LOG_WARN("Channel (~p): Unregistering ack handler ~p because it died. "
              "Reason: ~p~n", [self(), AckHandler, Reason]),
    {noreply, State#state{ack_handler_pid = none}};
%% @private
handle_info({'DOWN', _, process, FlowHandler, Reason},
            State = #state{flow_handler_pid = FlowHandler}) ->
    ?LOG_WARN("Channel (~p): Unregistering flow handler ~p because it died. "
              "Reason: ~p~n", [self(), FlowHandler, Reason]),
    {noreply, State#state{flow_handler_pid = none}};
%% @private
handle_info({'DOWN', _, process, DefaultConsumer, Reason},
            State = #state{default_consumer = DefaultConsumer}) ->
    ?LOG_WARN("Channel (~p): Unregistering default consumer ~p because it died."
              "Reason: ~p~n", [self(), DefaultConsumer, Reason]),
    {noreply, State#state{default_consumer = none}}.

%% @private
terminate(Reason, #state{rpc_requests = RpcQueue}) ->
    case queue:is_empty(RpcQueue) of
        false -> ?LOG_WARN("Channel (~p): RPC queue was not empty on "
                           "terminate~n", [self()]),
                 case Reason of
                     normal -> exit(rpc_queue_not_empty_on_terminate);
                     _      -> ok
                 end;
        true  -> ok
    end.

%% @private
code_change(_OldVsn, State, _Extra) ->
    State.

%%---------------------------------------------------------------------------
%% RPC mechanism
%%---------------------------------------------------------------------------

handle_method_to_server(Method, AmqpMsg, From, State) ->
    case {Method, From, check_block(Method, AmqpMsg, State)} of
        {#'basic.consume'{}, none, _} ->
            ?LOG_WARN("Channel (~p): ignoring cast of ~p method. "
                      "Use subscribe/3 instead!~n", [self(), Method]),
            {noreply, State};
        {#'basic.consume'{}, _, _} ->
            {reply, {error, use_subscribe}, State};
        {_, _, ok} ->
            State1 = case {Method, State #state.next_pub_seqno} of
                         {#'confirm.select'{}, _} ->
<<<<<<< HEAD
                             State #state{pub_msg_count = 0};
                         {#'basic.publish'{},
                          #state{pub_msg_count = undefined}} ->
                             State;
                         {#'basic.publish'{},
                          #state{pub_msg_count = PMC}} ->
                             State #state{pub_msg_count = PMC + 1};
                         _ ->
                             State
=======
                             State #state { next_pub_seqno = 1 };
                         {#'basic.publish'{}, 0} ->
                             State;
                         {#'basic.publish'{}, SeqNo} ->
                             State #state { next_pub_seqno = SeqNo + 1 };
                         _ -> State
>>>>>>> 073f07a6
                     end,
            {noreply,
             rpc_top_half(Method, build_content(AmqpMsg), From, State1)};
        {_, none, BlockReply} ->
            ?LOG_WARN("Channel (~p): discarding method ~p in cast.~n"
                      "Reason: ~p~n", [self(), Method, BlockReply]),
            {noreply, State};
        {_, _, BlockReply} ->
            {reply, BlockReply, State}
    end.

handle_subscribe(#'basic.consume'{consumer_tag = Tag} = Method, Consumer,
                 From, State = #state{tagged_sub_requests = Tagged,
                                      anon_sub_requests   = Anon,
                                      consumers           = Consumers}) ->
    case check_block(Method, none, State) of
        ok when Tag =:= undefined orelse size(Tag) == 0 ->
            NewMethod = Method#'basic.consume'{consumer_tag = <<"">>},
            NewState = State#state{anon_sub_requests =
                                    queue:in(Consumer, Anon)},
            {noreply, rpc_top_half(NewMethod, none, From, NewState)};
        ok when is_binary(Tag) ->
            case dict:is_key(Tag, Tagged) orelse dict:is_key(Tag, Consumers) of
                true ->
                    {reply, {error, consumer_tag_already_in_use}, State};
                false ->
                    NewState = State#state{tagged_sub_requests =
                                             dict:store(Tag, Consumer, Tagged)},
                    {noreply, rpc_top_half(Method, none, From, NewState)}
            end;
        BlockReply ->
            {reply, BlockReply, State}
    end.

rpc_top_half(Method, Content, From,
             State0 = #state{rpc_requests = RequestQueue}) ->
    State1 = State0#state{
        rpc_requests = queue:in({From, Method, Content}, RequestQueue)},
    IsFirstElement = queue:is_empty(RequestQueue),
    if IsFirstElement -> do_rpc(State1);
       true           -> State1
    end.

rpc_bottom_half(Reply, State = #state{rpc_requests = RequestQueue}) ->
    {{value, {From, _Method, _Content}}, RequestQueue1} =
        queue:out(RequestQueue),
    case From of none -> ok;
                 _    -> gen_server:reply(From, Reply)
    end,
    do_rpc(State#state{rpc_requests = RequestQueue1}).

do_rpc(State = #state{rpc_requests = Q,
                      closing      = Closing}) ->
    case queue:out(Q) of
        {{value, {From, Method, Content}}, NewQ} ->
            State1 = pre_do(Method, Content, State),
            DoRet = do(Method, Content, State1),
            case ?PROTOCOL:is_method_synchronous(Method) of
                true  -> State1;
                false -> case {From, DoRet} of
                             {none, _} -> ok;
                             {_, ok}   -> gen_server:reply(From, ok)
                             %% Do not reply if error in do. Expecting
                             %% {channel_exit, ...}
                         end,
                         do_rpc(State1#state{rpc_requests = NewQ})
            end;
        {empty, NewQ} ->
            case Closing of
                connection -> gen_server:cast(self(),
                                              {shutdown, connection_closing});
                _          -> ok
            end,
            State#state{rpc_requests = NewQ}
    end.

pre_do(#'channel.open'{}, _Content, State) ->
    start_writer(State);
pre_do(#'channel.close'{}, _Content, State) ->
    State#state{closing = just_channel};
pre_do(_, _, State) ->
    State.

%%---------------------------------------------------------------------------
%% Handling of methods from the server
%%---------------------------------------------------------------------------

handle_method_from_server(Method, Content, State = #state{closing = Closing}) ->
    case is_connection_method(Method) of
        true -> server_misbehaved(
                    #amqp_error{name        = command_invalid,
                                explanation = "connection method on "
                                              "non-zero channel",
                                method      = element(1, Method)},
                    State);
        false -> Drop = case {Closing, Method} of
                            {just_channel, #'channel.close'{}}    -> false;
                            {just_channel, #'channel.close_ok'{}} -> false;
                            {just_channel, _}                     -> true;
                            _                                     -> false
                        end,
                 if Drop -> ?LOG_INFO("Channel (~p): dropping method ~p from "
                                      "server because channel is closing~n",
                                      [self(), {Method, Content}]),
                                      {noreply, State};
                    true -> handle_method_from_server1(Method,
                                                       amqp_msg(Content), State)
                 end
    end.

handle_method_from_server1(#'channel.close'{reply_code = Code,
                                            reply_text = Text}, none, State) ->
    do(#'channel.close_ok'{}, none, State),
    {stop, {server_initiated_close, Code, Text}, State};
handle_method_from_server1(#'channel.close_ok'{} = CloseOk, none, State) ->
    {stop, normal, rpc_bottom_half(CloseOk, State)};
handle_method_from_server1(
        #'basic.consume_ok'{consumer_tag = ConsumerTag} = ConsumeOk,
        none, State = #state{tagged_sub_requests = Tagged,
                             anon_sub_requests = Anon}) ->
    {Consumer, State0} =
        case dict:find(ConsumerTag, Tagged) of
            {ok, C} ->
                NewTagged = dict:erase(ConsumerTag, Tagged),
                {C, State#state{tagged_sub_requests = NewTagged}};
            error ->
                {{value, C}, NewAnon} = queue:out(Anon),
                {C, State#state{anon_sub_requests = NewAnon}}
        end,
    Consumer ! ConsumeOk,
    State1 = register_consumer(ConsumerTag, Consumer, State0),
    {noreply, rpc_bottom_half(ConsumeOk, State1)};
handle_method_from_server1(
        #'basic.cancel_ok'{consumer_tag = ConsumerTag} = CancelOk, none,
        State) ->
    Consumer = resolve_consumer(ConsumerTag, State),
    Consumer ! CancelOk,
    NewState = unregister_consumer(ConsumerTag, State),
    {noreply, rpc_bottom_half(CancelOk, NewState)};
handle_method_from_server1(#'channel.flow'{active = Active} = Flow, none,
                           State = #state{flow_handler_pid = FlowHandler}) ->
    case FlowHandler of none -> ok;
                        _    -> FlowHandler ! Flow
    end,
    %% Putting the flow_ok in the queue so that the RPC queue can be
    %% flushed beforehand. Methods that made it to the queue are not
    %% blocked in any circumstance.
    {noreply, rpc_top_half(#'channel.flow_ok'{active = Active}, none, none,
                           State#state{flow_active = Active})};
handle_method_from_server1(
        #'basic.deliver'{consumer_tag = ConsumerTag} = Deliver, AmqpMsg,
        State) ->
    Consumer = resolve_consumer(ConsumerTag, State),
    Consumer ! {Deliver, AmqpMsg},
    {noreply, State};
handle_method_from_server1(
        #'basic.return'{} = BasicReturn, AmqpMsg,
        State = #state{return_handler_pid = ReturnHandler}) ->
    case ReturnHandler of
        none -> ?LOG_WARN("Channel (~p): received {~p, ~p} but there is no "
                          "return handler registered~n",
                          [self(), BasicReturn, AmqpMsg]);
        _    -> ReturnHandler ! {BasicReturn, AmqpMsg}
    end,
    {noreply, State};
<<<<<<< HEAD
handle_method_from_server1(#'basic.ack'{} = BasicAck, AmqpMsg,
                           #state{ack_handler_pid = AckHandler} = State) ->
    case AckHandler of
        none -> ?LOG_WARN("Channel (~p): received {~p, ~p} but there is no "
                          "ack handler registered~n",
                          [self(), BasicAck, AmqpMsg]);
        _    -> AckHandler ! {BasicAck, AmqpMsg}
    end,
=======
handle_method1(#'basic.ack'{} = BasicAck, none,
               #state{ack_handler_pid = none} = State) ->
    ?LOG_WARN("Channel (~p): received ~p but there is no ack handler "
              "registered~n", [self(), BasicAck]),
    {noreply, State};
handle_method1(#'basic.ack'{} = BasicAck, none,
               #state{ack_handler_pid = AckHandler} = State) ->
    AckHandler ! BasicAck,
>>>>>>> 073f07a6
    {noreply, State};
handle_method_from_server1(Method, none, State) ->
    {noreply, rpc_bottom_half(Method, State)};
handle_method_from_server1(Method, Content, State) ->
    {noreply, rpc_bottom_half({Method, Content}, State)}.

%%---------------------------------------------------------------------------
%% Other handle_* functions
%%---------------------------------------------------------------------------

<<<<<<< HEAD
handle_connection_closing(CloseType, State = #state{rpc_requests = RpcQueue,
                                                    closing      = Closing}) ->
=======
%% @private
start_link(Driver, ChannelNumber, SWF) ->
    gen_server:start_link(?MODULE, [self(), Driver, ChannelNumber, SWF], []).

%% @private
connection_closing(Pid, ChannelCloseType) ->
    gen_server:cast(Pid, {connection_closing, ChannelCloseType}).

%%---------------------------------------------------------------------------
%% gen_server callbacks
%%---------------------------------------------------------------------------

%% @private
init([Sup, Driver, ChannelNumber, SWF]) ->
    {ok, #state{sup              = Sup,
                driver           = Driver,
                number           = ChannelNumber,
                start_writer_fun = SWF}}.

%% Standard implementation of the call/{2,3} command
%% @private
handle_call({call, Method, AmqpMsg}, From, State) ->
    handle_method_call(Method, AmqpMsg, From, State);

%% Standard implementation of the subscribe/3 command
%% @private
handle_call({subscribe, #'basic.consume'{consumer_tag = Tag} = Method, Consumer},
            From, State = #state{tagged_sub_requests = Tagged,
                                 anon_sub_requests   = Anon}) ->
    case check_block(Method, none, State) of
        ok ->
            {NewMethod, NewState} =
                if Tag =:= undefined orelse size(Tag) == 0 ->
                       NewAnon = queue:in(Consumer, Anon),
                       {Method#'basic.consume'{consumer_tag = <<"">>},
                        State#state{anon_sub_requests = NewAnon}};
                   is_binary(Tag) ->
                       %% TODO test whether this tag already exists, either in
                       %% the pending tagged request map or in general as
                       %% already subscribed consumer
                       NewTagged = dict:store(Tag, Consumer, Tagged),
                       {Method, State#state{tagged_sub_requests = NewTagged}}
                end,
            {noreply, rpc_top_half(NewMethod, none, From, NewState)};
        BlockReply ->
            {reply, BlockReply, State}
    end;

%% These handle the delivery of messages from a direct channel
%% @private
handle_call({send_command_sync, Method, Content}, From, State) ->
    Ret = handle_method(Method, Content, State),
    gen_server:reply(From, ok),
    Ret;
%% @private
handle_call({send_command_sync, Method}, From, State) ->
    Ret = handle_method(Method, none, State),
    gen_server:reply(From, ok),
    Ret;

%% Get the number of published messages since the channel was put in
%% confirm mode.
%% @private
handle_call(next_publish_seqno, _From,
            State = #state { next_pub_seqno = SeqNo }) ->
    {reply, SeqNo, State}.

%% Standard implementation of the cast/{2,3} command
%% @private
handle_cast({cast, Method, AmqpMsg}, State) ->
    handle_method_call(Method, AmqpMsg, none, State);

%% Registers a handler to process return messages
%% @private
handle_cast({register_return_handler, ReturnHandler}, State) ->
    erlang:monitor(process, ReturnHandler),
    {noreply, State#state{return_handler_pid = ReturnHandler}};

%% Registers a handler to process ack messages
%% @private
handle_cast({register_ack_handler, AckHandler}, State) ->
    link(AckHandler),
    {noreply, State#state{ack_handler_pid = AckHandler}};

%% Registers a handler to process flow control messages
%% @private
handle_cast({register_flow_handler, FlowHandler}, State) ->
    erlang:monitor(process, FlowHandler),
    {noreply, State#state{flow_handler_pid = FlowHandler}};

%% Registers a handler to process unexpected deliveries
%% @private
handle_cast({register_default_consumer, Consumer}, State) ->
    erlang:monitor(process, Consumer),
    {noreply, State#state{default_consumer = Consumer}};

%% @private
handle_cast({notify_sent, _Peer}, State) ->
    {noreply, State};

%% This callback is invoked when a network channel sends messages
%% to this gen_server instance
%% @private
handle_cast({method, Method, Content}, State) ->
    handle_method(Method, Content, State);

%% Handles the situation when the connection closes without closing the channel
%% beforehand. The channel must block all further RPCs,
%% flush the RPC queue (optional), and terminate
%% @private
handle_cast({connection_closing, CloseType},
            #state{rpc_requests = RpcQueue,
                   closing      = Closing} = State) ->
>>>>>>> 073f07a6
    case {CloseType, Closing, queue:is_empty(RpcQueue)} of
        {flush, false, false} ->
            erlang:send_after(?TIMEOUT_FLUSH, self(),
                              timed_out_flushing_channel),
            {noreply, State#state{closing = connection}};
        {flush, just_channel, false} ->
            erlang:send_after(?TIMEOUT_CLOSE_OK, self(),
                              timed_out_waiting_close_ok),
            {noreply, State#state{closing = connection}};
        _ ->
            {stop, connection_closing, State}
    end.

handle_channel_exit(Reason, State) ->
    case Reason of
        %% Sent by rabbit_channel in the direct case
        #amqp_error{name = ErrorName, explanation = Expl} ->
            ?LOG_WARN("Channel (~p) closing: server sent error ~p~n",
                      [self(), Reason]),
            {IsHard, Code, _} = ?PROTOCOL:lookup_amqp_exception(ErrorName),
            {stop, {if IsHard -> server_initiated_hard_close;
                       true   -> server_initiated_close
                    end, Code, Expl}, State};
        %% Unexpected death of a channel infrastructure process
        _ ->
            {stop, {infrastructure_died, Reason}, State}
    end.

%%---------------------------------------------------------------------------
%% Internal plumbing
%%---------------------------------------------------------------------------

do(Method, Content, #state{driver = Driver, writer = W}) ->
    %% Catching because it expects the {channel_exit, _, _} message on error
    catch case {Driver, Content} of
              {network, none} -> rabbit_writer:send_command_sync(W, Method);
              {network, _}    -> rabbit_writer:send_command_sync(W, Method,
                                                                 Content);
              {direct, none}  -> rabbit_channel:do(W, Method);
              {direct, _}     -> rabbit_channel:do(W, Method, Content)
          end.

start_writer(State = #state{start_writer_fun = SWF}) ->
    {ok, Writer} = SWF(),
    State#state{writer = Writer}.

resolve_consumer(_ConsumerTag, #state{consumers = []}) ->
    exit(no_consumers_registered);
resolve_consumer(ConsumerTag, #state{consumers = Consumers,
                                     default_consumer = DefaultConsumer}) ->
    case dict:find(ConsumerTag, Consumers) of
        {ok, Value} ->
            Value;
        error ->
            case is_pid(DefaultConsumer) of
                true  -> DefaultConsumer;
                false -> exit(unexpected_delivery_and_no_default_consumer)
            end
    end.

register_consumer(ConsumerTag, Consumer,
                  State = #state{consumers = Consumers0}) ->
    Consumers1 = dict:store(ConsumerTag, Consumer, Consumers0),
    State#state{consumers = Consumers1}.

unregister_consumer(ConsumerTag,
                    State = #state{consumers = Consumers0}) ->
    Consumers1 = dict:erase(ConsumerTag, Consumers0),
    State#state{consumers = Consumers1}.

amqp_msg(none) ->
    none;
amqp_msg(Content) ->
    {Props, Payload} = rabbit_basic:from_content(Content),
    #amqp_msg{props = Props, payload = Payload}.

build_content(none) ->
    none;
build_content(#amqp_msg{props = Props, payload = Payload}) ->
    rabbit_basic:build_content(Props, Payload).

check_block(_Method, _AmqpMsg, #state{closing = just_channel}) ->
    closing;
check_block(_Method, _AmqpMsg, #state{closing = connection}) ->
    closing;
check_block(_Method, none, #state{}) ->
    ok;
check_block(_Method, #amqp_msg{}, #state{flow_active = false}) ->
    blocked;
check_block(_Method, _AmqpMsg, #state{}) ->
    ok.

is_connection_method(Method) ->
    {ClassId, _} = ?PROTOCOL:method_id(element(1, Method)),
    ?PROTOCOL:lookup_class_name(ClassId) == connection.

server_misbehaved(#amqp_error{} = AmqpError, State = #state{number = Number}) ->
    case rabbit_binary_generator:map_exception(Number, AmqpError, ?PROTOCOL) of
        {true, _, _} ->
            {stop, {server_misbehaved, AmqpError}, State};
        {false, _, Close} ->
            ?LOG_WARN("Channel (~p) flushing and closing due to soft "
                      "error caused by the server ~p~n", [self(), AmqpError]),
            Self = self(),
            spawn(fun () -> call(Self, Close) end),
            {noreply, State}
    end.<|MERGE_RESOLUTION|>--- conflicted
+++ resolved
@@ -278,9 +278,9 @@
 %% Get the number of published messages since the channel was put in
 %% confirm mode.
 %% @private
-handle_call(get_published_message_count, _From,
-            State = #state {pub_msg_count = PMC}) ->
-    {reply, PMC, State}.
+handle_call(next_publish_seqno, _From,
+            State = #state{next_pub_seqno = SeqNo}) ->
+    {reply, SeqNo, State}.
 
 %% @private
 handle_cast({cast, Method, AmqpMsg}, State) ->
@@ -404,26 +404,14 @@
         {#'basic.consume'{}, _, _} ->
             {reply, {error, use_subscribe}, State};
         {_, _, ok} ->
-            State1 = case {Method, State #state.next_pub_seqno} of
+            State1 = case {Method, State#state.next_pub_seqno} of
                          {#'confirm.select'{}, _} ->
-<<<<<<< HEAD
-                             State #state{pub_msg_count = 0};
-                         {#'basic.publish'{},
-                          #state{pub_msg_count = undefined}} ->
-                             State;
-                         {#'basic.publish'{},
-                          #state{pub_msg_count = PMC}} ->
-                             State #state{pub_msg_count = PMC + 1};
-                         _ ->
-                             State
-=======
-                             State #state { next_pub_seqno = 1 };
+                             State#state{next_pub_seqno = 1};
                          {#'basic.publish'{}, 0} ->
                              State;
                          {#'basic.publish'{}, SeqNo} ->
-                             State #state { next_pub_seqno = SeqNo + 1 };
+                             State#state{next_pub_seqno = SeqNo + 1};
                          _ -> State
->>>>>>> 073f07a6
                      end,
             {noreply,
              rpc_top_half(Method, build_content(AmqpMsg), From, State1)};
@@ -589,25 +577,14 @@
         _    -> ReturnHandler ! {BasicReturn, AmqpMsg}
     end,
     {noreply, State};
-<<<<<<< HEAD
+handle_method_from_server1(#'basic.ack'{} = BasicAck, AmqpMsg,
+                           #state{ack_handler_pid = none} = State) ->
+    ?LOG_WARN("Channel (~p): received {~p, ~p} but there is no "
+              "ack handler registered~n", [self(), BasicAck, AmqpMsg]),
+    {noreply, State};
 handle_method_from_server1(#'basic.ack'{} = BasicAck, AmqpMsg,
                            #state{ack_handler_pid = AckHandler} = State) ->
-    case AckHandler of
-        none -> ?LOG_WARN("Channel (~p): received {~p, ~p} but there is no "
-                          "ack handler registered~n",
-                          [self(), BasicAck, AmqpMsg]);
-        _    -> AckHandler ! {BasicAck, AmqpMsg}
-    end,
-=======
-handle_method1(#'basic.ack'{} = BasicAck, none,
-               #state{ack_handler_pid = none} = State) ->
-    ?LOG_WARN("Channel (~p): received ~p but there is no ack handler "
-              "registered~n", [self(), BasicAck]),
-    {noreply, State};
-handle_method1(#'basic.ack'{} = BasicAck, none,
-               #state{ack_handler_pid = AckHandler} = State) ->
-    AckHandler ! BasicAck,
->>>>>>> 073f07a6
+    AckHandler ! {BasicAck, AmqpMsg},
     {noreply, State};
 handle_method_from_server1(Method, none, State) ->
     {noreply, rpc_bottom_half(Method, State)};
@@ -618,124 +595,8 @@
 %% Other handle_* functions
 %%---------------------------------------------------------------------------
 
-<<<<<<< HEAD
 handle_connection_closing(CloseType, State = #state{rpc_requests = RpcQueue,
                                                     closing      = Closing}) ->
-=======
-%% @private
-start_link(Driver, ChannelNumber, SWF) ->
-    gen_server:start_link(?MODULE, [self(), Driver, ChannelNumber, SWF], []).
-
-%% @private
-connection_closing(Pid, ChannelCloseType) ->
-    gen_server:cast(Pid, {connection_closing, ChannelCloseType}).
-
-%%---------------------------------------------------------------------------
-%% gen_server callbacks
-%%---------------------------------------------------------------------------
-
-%% @private
-init([Sup, Driver, ChannelNumber, SWF]) ->
-    {ok, #state{sup              = Sup,
-                driver           = Driver,
-                number           = ChannelNumber,
-                start_writer_fun = SWF}}.
-
-%% Standard implementation of the call/{2,3} command
-%% @private
-handle_call({call, Method, AmqpMsg}, From, State) ->
-    handle_method_call(Method, AmqpMsg, From, State);
-
-%% Standard implementation of the subscribe/3 command
-%% @private
-handle_call({subscribe, #'basic.consume'{consumer_tag = Tag} = Method, Consumer},
-            From, State = #state{tagged_sub_requests = Tagged,
-                                 anon_sub_requests   = Anon}) ->
-    case check_block(Method, none, State) of
-        ok ->
-            {NewMethod, NewState} =
-                if Tag =:= undefined orelse size(Tag) == 0 ->
-                       NewAnon = queue:in(Consumer, Anon),
-                       {Method#'basic.consume'{consumer_tag = <<"">>},
-                        State#state{anon_sub_requests = NewAnon}};
-                   is_binary(Tag) ->
-                       %% TODO test whether this tag already exists, either in
-                       %% the pending tagged request map or in general as
-                       %% already subscribed consumer
-                       NewTagged = dict:store(Tag, Consumer, Tagged),
-                       {Method, State#state{tagged_sub_requests = NewTagged}}
-                end,
-            {noreply, rpc_top_half(NewMethod, none, From, NewState)};
-        BlockReply ->
-            {reply, BlockReply, State}
-    end;
-
-%% These handle the delivery of messages from a direct channel
-%% @private
-handle_call({send_command_sync, Method, Content}, From, State) ->
-    Ret = handle_method(Method, Content, State),
-    gen_server:reply(From, ok),
-    Ret;
-%% @private
-handle_call({send_command_sync, Method}, From, State) ->
-    Ret = handle_method(Method, none, State),
-    gen_server:reply(From, ok),
-    Ret;
-
-%% Get the number of published messages since the channel was put in
-%% confirm mode.
-%% @private
-handle_call(next_publish_seqno, _From,
-            State = #state { next_pub_seqno = SeqNo }) ->
-    {reply, SeqNo, State}.
-
-%% Standard implementation of the cast/{2,3} command
-%% @private
-handle_cast({cast, Method, AmqpMsg}, State) ->
-    handle_method_call(Method, AmqpMsg, none, State);
-
-%% Registers a handler to process return messages
-%% @private
-handle_cast({register_return_handler, ReturnHandler}, State) ->
-    erlang:monitor(process, ReturnHandler),
-    {noreply, State#state{return_handler_pid = ReturnHandler}};
-
-%% Registers a handler to process ack messages
-%% @private
-handle_cast({register_ack_handler, AckHandler}, State) ->
-    link(AckHandler),
-    {noreply, State#state{ack_handler_pid = AckHandler}};
-
-%% Registers a handler to process flow control messages
-%% @private
-handle_cast({register_flow_handler, FlowHandler}, State) ->
-    erlang:monitor(process, FlowHandler),
-    {noreply, State#state{flow_handler_pid = FlowHandler}};
-
-%% Registers a handler to process unexpected deliveries
-%% @private
-handle_cast({register_default_consumer, Consumer}, State) ->
-    erlang:monitor(process, Consumer),
-    {noreply, State#state{default_consumer = Consumer}};
-
-%% @private
-handle_cast({notify_sent, _Peer}, State) ->
-    {noreply, State};
-
-%% This callback is invoked when a network channel sends messages
-%% to this gen_server instance
-%% @private
-handle_cast({method, Method, Content}, State) ->
-    handle_method(Method, Content, State);
-
-%% Handles the situation when the connection closes without closing the channel
-%% beforehand. The channel must block all further RPCs,
-%% flush the RPC queue (optional), and terminate
-%% @private
-handle_cast({connection_closing, CloseType},
-            #state{rpc_requests = RpcQueue,
-                   closing      = Closing} = State) ->
->>>>>>> 073f07a6
     case {CloseType, Closing, queue:is_empty(RpcQueue)} of
         {flush, false, false} ->
             erlang:send_after(?TIMEOUT_FLUSH, self(),
