%%   The contents of this file are subject to the Mozilla Public License
%%   Version 1.1 (the "License"); you may not use this file except in
%%   compliance with the License. You may obtain a copy of the License at
%%   http://www.mozilla.org/MPL/
%%
%%   Software distributed under the License is distributed on an "AS IS"
%%   basis, WITHOUT WARRANTY OF ANY KIND, either express or implied. See the
%%   License for the specific language governing rights and limitations
%%   under the License.
%%
%%   The Original Code is the RabbitMQ Erlang Client.
%%
%%   The Initial Developers of the Original Code are LShift Ltd.,
%%   Cohesive Financial Technologies LLC., and Rabbit Technologies Ltd.
%%
%%   Portions created by LShift Ltd., Cohesive Financial
%%   Technologies LLC., and Rabbit Technologies Ltd. are Copyright (C)
%%   2007 LShift Ltd., Cohesive Financial Technologies LLC., and Rabbit
%%   Technologies Ltd.;
%%
%%   All Rights Reserved.
%%
%%   Contributor(s): Ben Hood <0x6e6562@gmail.com>.
%%

-record(connection_state, {username,
                           password,
                           serverhost,
                           sock,
                           vhostpath,
                           reader_pid,
                           channel0_writer_pid,
                           channel_max,
                           heartbeat,
<<<<<<< HEAD
                           channels = dict:new(),
                           sslopts=nil}).

-record(sslopts, {
        cacertfile,
        certfile,
        keyfile}).
=======
                           driver,
                           channels = dict:new() }).
>>>>>>> 34dd3160

-record(channel_state, {number,
                        parent_connection,
                        reader_pid,
                        writer_pid,
                        do2, do3,
                        close_fun,
                        rpc_requests = queue:new(),
                        anon_sub_requests = queue:new(),
                        tagged_sub_requests = dict:new(),
                        closing = false,
                        return_handler_pid,
                        flow_control = false,
                        flow_handler_pid,
                        consumers = dict:new()}).

-record(rpc_client_state, {channel,
                           reply_queue,
                           exchange,
                           routing_key,
                           continuations = dict:new(),
                           correlation_id = 0}).

-record(rpc_server_state, {channel,
                           handler}).
<|MERGE_RESOLUTION|>--- conflicted
+++ resolved
@@ -32,18 +32,9 @@
                            channel0_writer_pid,
                            channel_max,
                            heartbeat,
-<<<<<<< HEAD
+                           driver,
                            channels = dict:new(),
                            sslopts=nil}).
-
--record(sslopts, {
-        cacertfile,
-        certfile,
-        keyfile}).
-=======
-                           driver,
-                           channels = dict:new() }).
->>>>>>> 34dd3160
 
 -record(channel_state, {number,
                         parent_connection,
@@ -69,3 +60,8 @@
 
 -record(rpc_server_state, {channel,
                            handler}).
+
+-record(sslopts, {
+        cacertfile,
+        certfile,
+        keyfile}).