--- conflicted
+++ resolved
@@ -51,10 +51,6 @@
 %% PreErlangVersionFunction() ->
 %%    %% implementation using fallback solution
 %%    ..
-%%
-<<<<<<< HEAD
-=======
-%% See `time_compat.erl` for an example.
 %%
 %% CAUTION: Make sure that all functions in the module are patched this
 %% way! If you have "regular" functions, you might hit a race condition
@@ -65,7 +61,6 @@
 %% code will be reloaded from disk. This will kill the process trying to
 %% patch the module.
 %%
->>>>>>> b7ebba7b
 %% end
 %%----------------------------------------------------------------------------
 -spec update(atom()) -> ok | no_return().
