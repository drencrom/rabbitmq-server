--- conflicted
+++ resolved
@@ -326,15 +326,10 @@
 
         publish(client, topic, 0, payload);
         publish(client, topic, 1, payload);
-<<<<<<< HEAD
         publish(client, topic, 2, payload);
-        Thread.sleep(testDelay);
-
-        Assert.assertEquals(3, receivedMessages.size());
-=======
-
-        waitAtMost(timeout).untilCall(to(this).receivedMessagesSize(),equalTo(2));
->>>>>>> 20d35a14
+
+        waitAtMost(timeout).untilCall(to(this).receivedMessagesSize(),equalTo(3));
+
         MqttMessage msg1 = receivedMessages.get(0);
         MqttMessage msg2 = receivedMessages.get(1);
         MqttMessage msg3 = receivedMessages.get(1);
